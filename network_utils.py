--- conflicted
+++ resolved
@@ -1,4 +1,4 @@
-#UTILITIES that can be used for any notebook involving networks for segmentation...
+# UTILITIES that can be used for any notebook involving networks for segmentation...
 
 import tensorflow as tf
 from tensorflow.keras.preprocessing.image import ImageDataGenerator
@@ -6,142 +6,141 @@
 
 import numpy as np
 
-from mask_utils import dsc,iou
+from mask_utils import dsc
 
 import itertools
 
+
 def gpu_memory_limit(memory_limit):
-    
-    '''This function limits GPU memory usage and should be called after tensorflow import but before any session instantiation'''
-    
-    print("Num GPUs Available: ", len(tf.config.experimental.list_physical_devices('GPU')))
-    gpus = tf.config.experimental.list_physical_devices('GPU')
+    """This function limits GPU memory usage and should be called after tensorflow import but before any session instantiation"""
+
+    print(
+        "Num GPUs Available: ", len(tf.config.experimental.list_physical_devices("GPU"))
+    )
+    gpus = tf.config.experimental.list_physical_devices("GPU")
     if gpus:
         # Restrict TensorFlow to only allocate 16GB of memory on the first GPU
         try:
             tf.config.experimental.set_virtual_device_configuration(
-            gpus[0],
-            [tf.config.experimental.VirtualDeviceConfiguration(memory_limit)])
-            logical_gpus = tf.config.experimental.list_logical_devices('GPU')
+                gpus[0],
+                [tf.config.experimental.VirtualDeviceConfiguration(memory_limit)],
+            )
+            logical_gpus = tf.config.experimental.list_logical_devices("GPU")
             print(len(gpus), "Physical GPUs,", len(logical_gpus), "Logical GPUs")
-            print('GPU memory limit allocated.')
+            print("GPU memory limit allocated.")
         except RuntimeError as e:
             # Virtual devices must be set before GPUs have been initialized
             print(e)
-            
+
 
 class augmentImageSequence(Sequence):
-    
-    '''class for data augmentation on matched image/mask pairs'''
-    
-    def __init__(self,Images,Masks,dataGenArgs,batchSize=1,seed=42):
-        
-        #copy raw data in
-        self.x,self.y = Images,Masks
+
+    """class for data augmentation on matched image/mask pairs"""
+
+    def __init__(self, Images, Masks, dataGenArgs, batchSize=1, seed=42):
+        # copy raw data in
+        self.x, self.y = Images, Masks
         self.batch_size = batchSize
-        
-        #convert to imageDataGenerators/create flow objects...
-        self.augmentIm = ImageDataGenerator(**dataGenArgs).flow(x=Images,batch_size=batchSize,seed=seed)
-        self.augmentMa = ImageDataGenerator(**dataGenArgs).flow(x=Masks, batch_size=batchSize,seed=seed)
-        
+
+        # convert to imageDataGenerators/create flow objects...
+        self.augmentIm = ImageDataGenerator(**dataGenArgs).flow(
+            x=Images, batch_size=batchSize, seed=seed
+        )
+        self.augmentMa = ImageDataGenerator(**dataGenArgs).flow(
+            x=Masks, batch_size=batchSize, seed=seed
+        )
+
     def __len__(self):
         return self.x.shape[0]
 
-    def __getitem__(self,idx):
-        #cheaty fake 1-stage loop, returns 1 batch from both flow objects (which will be matched)
-        for _,ims,masks in zip(range(1),self.augmentIm,self.augmentMa):        
-            masks = (masks>0.5).astype('float')            
-            return ims,masks
-        
-        
-        
-#FUNCTIONS FOR DOING STOCHASTIC PREDICTIONS...
+    def __getitem__(self, idx):
+        # cheaty fake 1-stage loop, returns 1 batch from both flow objects (which will be matched)
+        for _, ims, masks in zip(range(1), self.augmentIm, self.augmentMa):
+            masks = (masks > 0.5).astype("float")
+            return ims, masks
 
-#FIXME! remove the unneeded metrics once network (and methodology) has been finalised.
 
-#FIXMMEEEEEEEE make it so these can be called on arrays where M>1!!!!! BECAUSE THIS SUCKS
+# FUNCTIONS FOR DOING STOCHASTIC PREDICTIONS...
 
-    
+# FIXME! remove the unneeded metrics once network (and methodology) has been finalised.
+
+
 def mean_pairwise_dsc(predictions):
-    
-    #all combinations of samples, which will be axis 0
-    dscs = np.array([dsc(a,b) for a,b in itertools.combinations(predictions,2)])
-    
-    #zero-predictions produce undefined dice scores
+    # all combinations of samples, which will be axis 0
+    dscs = np.array([dsc(a, b) for a, b in itertools.combinations(predictions, 2)])
+
+    # zero-predictions produce undefined dice scores
     dscs[np.isnan(dscs)] = 0
-    
-    assert not np.any(dscs<0),'wtf, there are dice scores less than 0'
-    
+
+    assert not np.any(dscs < 0), "wtf, there are dice scores less than 0"
+
     return np.mean(dscs)
-    
+
+
 def voxel_uncertainty(predictions):
-    
-    '''voxel-wise uncertainty as defined in Roy et al (2018)'''
-    
-    #strcture-and-voxel-wise uncertainty (compresses over the sample axis)
-    feature_uncertainty = -np.sum(predictions*np.log(predictions),axis = 0)
-    #global uncertainty is the sum over the feature axis
-    global_uncertainty = np.sum(feature_uncertainty,axis=-1)
-    
+    """voxel-wise uncertainty as defined in Roy et al (2018)"""
+
+    # strcture-and-voxel-wise uncertainty (compresses over the sample axis)
+    feature_uncertainty = -np.sum(predictions * np.log(predictions), axis=0)
+    # global uncertainty is the sum over the feature axis
+    global_uncertainty = np.sum(feature_uncertainty, axis=-1)
+
     return global_uncertainty
-    
+
+
 def mean_std_area(predictions):
-    
-    '''the area occupied by each segmented channel. outputs two array: mean and standard deviation
+    """the area occupied by each segmented channel. outputs two array: mean and standard deviation
     RETURNS ANSWERS IN PIXELS WHICH MUST BE RESCALED LATER!!!!!!
-    '''
-    #get the dims
+    """
+    # get the dims
     N = predictions.shape[0]
     nPixels = np.product(predictions.shape[1:-1])
     nFeatures = predictions.shape[-1]
-    
-    #reshape array so that it is (N,pixels,features) and ensure it is boolean via threshold.
-    predictions = predictions.reshape((N,nPixels,nFeatures)) > 0.5
-    
-    #sum of voxels for each 
-    areas = np.sum(predictions,axis = 1)
-    
-    #mean, returning a value for each segmentation channel
-    mu = np.mean(areas,axis=0)[0]
-    sigma = np.std(areas,axis=0)[0]
-    
-    return mu,sigma
 
-def predict_stochastic(segmentationModel,N,accuracyModel, X):
-    
-    '''draw and summarise multiple predictions from a model
+    # reshape array so that it is (N,pixels,features) and ensure it is boolean via threshold.
+    predictions = predictions.reshape((N, nPixels, nFeatures)) > 0.5
+
+    # sum of voxels for each
+    areas = np.sum(predictions, axis=1)
+
+    # mean, returning a value for each segmentation channel
+    mu = np.mean(areas, axis=0)[0]
+    sigma = np.std(areas, axis=0)[0]
+
+    return mu, sigma
+
+
+def predict_stochastic(segmentationModel, N, accuracyModel, X):
+    """draw and summarise multiple predictions from a model
     Arguments:
         model {a model, for example a Keras model, with a predict method} -- is assumed to have some stochastic component, i.e. multiple
         N {int} -- the number of sample predictions to be drawn from the stochastic model
         X {numpy array, probably float} -- assumed to be already consistent with inputs to the model. MUST ONLY BE A SINGLE IMAGE AND NOT MULTIPLE STACKED!!!!!
-        
+
     Returns:
         consensus {numpy array, boolean} -- pixelwise segmentation of x
         also various floats, representing different metrics for uncertainty and the outputs.
-    '''
-    
-    #draw N predictions from the model over x
-    predictions = np.stack([segmentationModel.predict(X) for n in range(N)],axis=0)
-        
-    consensus = np.mean(predictions>0.5,axis=0)>0.5 
-    
-    #metrics described in Roy et al...
+    """
+
+    # draw N predictions from the model over x
+    predictions = np.stack([segmentationModel.predict(X) for n in range(N)], axis=0)
+
+    consensus = np.mean(predictions > 0.5, axis=0) > 0.5
+
+    # metrics described in Roy et al...
     uncertainty = voxel_uncertainty(predictions)
-    
+
     mpDsc = mean_pairwise_dsc(predictions)
-    predictedDsc = accuracyModel.predict(mpDsc.reshape(-1,1))[0][0]
-    #no Dice < 0
-    predictedDsc = max(predictedDsc,0)
-<<<<<<< HEAD
-=======
+    predictedDsc = accuracyModel.predict(mpDsc.reshape(-1, 1))[0][0]
+    # no Dice < 0
+    predictedDsc = max(predictedDsc, 0)
     # no Dice > 1
-    predictedDsc = min(predictedDsc,1)
->>>>>>> 515c179d
-    
-#     gDsc = global_dsc(predictions)
-    
-#     mpIou = mean_pairwise_iou(predictions)
-#     gIou = global_iou(predictions)
-    meanArea,stdArea = mean_std_area(predictions)
-    
-    return consensus,uncertainty,meanArea,stdArea,predictedDsc+    predictedDsc = min(predictedDsc, 1)
+
+    #     gDsc = global_dsc(predictions)
+
+    #     mpIou = mean_pairwise_iou(predictions)
+    #     gIou = global_iou(predictions)
+    meanArea, stdArea = mean_std_area(predictions)
+
+    return consensus, uncertainty, meanArea, stdArea, predictedDsc